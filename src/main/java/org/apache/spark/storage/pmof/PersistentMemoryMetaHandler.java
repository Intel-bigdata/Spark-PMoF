package org.apache.spark.storage.pmof;
 
import java.nio.channels.FileLock;
import java.sql.Connection;
<<<<<<< HEAD
=======
import org.sqlite.SQLiteConfig;
import java.sql.DatabaseMetaData;
>>>>>>> 090e56b1
import java.sql.DriverManager;
import java.sql.SQLException;
import java.sql.PreparedStatement;
import java.sql.Statement;
import java.sql.ResultSet;
import java.util.ArrayList;
import java.util.HashMap;
import java.util.Map;
import java.io.*;

public class PersistentMemoryMetaHandler {

  private static String url = "jdbc:sqlite:/tmp/spark_shuffle_meta.db";
  private static String fileLockPath = "/tmp/spark_shuffle_file.lock";

  private static final File file = new File(fileLockPath);

  PersistentMemoryMetaHandler(String root_dir) {
    createTable(root_dir);
  }

  public void createTable(String root_dir) {
    String sql = "CREATE TABLE IF NOT EXISTS metastore (\n"
                + "	shuffleId text PRIMARY KEY,\n"
                + "	device text NOT NULL,\n"
                + " UNIQUE(shuffleId, device)\n"
                + ");\n";

    url = "jdbc:sqlite:" + root_dir + "/spark_shuffle_meta.db";
    synchronized (file) {
      FileOutputStream fos = null;
      try {
        fos = new FileOutputStream(file);
        FileLock fileLock = fos.getChannel().lock();
        Connection conn = DriverManager.getConnection(url);
        Statement stmt = conn.createStatement();
        stmt.execute(sql);

        sql = "CREATE TABLE IF NOT EXISTS devices (\n"
                + "	device text UNIQUE,\n"
                + "	mount_count int\n"
                + ");";
        stmt.execute(sql);
        conn.close();
        fos.close();
      } catch (SQLException e) {
        System.out.println("createTable failed:" + e.getMessage());
      } catch (IOException e) {
        e.printStackTrace();
      } finally {
        if (fos != null) {
          try {
            fos.close();
          } catch (IOException e) {
            e.printStackTrace();
          }
        }
      }
    }
    System.out.println("Metastore DB connected: " + url);
  }

  public void insertRecord(String shuffleId, String device) {
    String sql = "INSERT OR IGNORE INTO metastore(shuffleId,device) VALUES('" + shuffleId + "','" + device + "')";
<<<<<<< HEAD
    synchronized (file) {
      FileOutputStream fos = null;
      try {
        fos = new FileOutputStream(file);
        FileLock fileLock = fos.getChannel().lock();
        Connection conn = DriverManager.getConnection(url);
        Statement stmt = conn.createStatement();
        stmt.executeUpdate(sql);
        conn.close();
        fos.close();
      } catch (SQLException e) {
        System.err.println("insertRecord failed:" + e.getMessage());
        System.exit(-1);
      } catch (IOException e) {
        e.printStackTrace();
      } finally {
        if (fos != null) {
          try {
            fos.close();
          } catch (IOException e) {
            e.printStackTrace();
          }
        }
      }
=======
 
    try {
      SQLiteConfig config = new SQLiteConfig();
      config.setBusyTimeout("30000");
      Connection conn = DriverManager.getConnection(url, config.toProperties());
      Statement stmt = conn.createStatement();
      stmt.executeUpdate(sql);
      conn.close();
    } catch (SQLException e) {
      System.err.println("insertRecord failed:" + e.getMessage());
      System.exit(-1);
>>>>>>> 090e56b1
    }
  }

  public String getShuffleDevice(String shuffleId){
    String sql = "SELECT device FROM metastore where shuffleId = ?";
    String res = "";
    synchronized (file) {
      FileOutputStream fos = null;
      try {
        fos = new FileOutputStream(file);
        FileLock fileLock = fos.getChannel().lock();
        Connection conn = DriverManager.getConnection(url);
        PreparedStatement pstmt = conn.prepareStatement(sql);
        pstmt.setString(1, shuffleId);
        ResultSet rs = pstmt.executeQuery();
        if (rs != null) {
          res = rs.getString("device");
        }
        conn.close();
        fos.close();
      } catch (SQLException e) {
      } catch (IOException e) {
        e.printStackTrace();
      } finally {
        if (fos != null) {
          try {
            fos.close();
          } catch (IOException e) {
            e.printStackTrace();
          }
        }
      }
    }
    return res;
  }

  public String getUnusedDevice(ArrayList<String> full_device_list){
    String sql = "SELECT device, mount_count FROM devices";
    ArrayList<String> device_list = new ArrayList<String>();
    HashMap<String, Integer> device_count = new HashMap<String, Integer>();
    String device = "";
    int count;
<<<<<<< HEAD
    synchronized (file) {
      FileOutputStream fos = null;
      try {
        fos = new FileOutputStream(file);
        FileLock fileLock = fos.getChannel().lock();
        Connection conn = DriverManager.getConnection(url);
        Statement stmt = conn.createStatement();
        ResultSet rs = stmt.executeQuery(sql);
        while (rs.next()) {
          device_list.add(rs.getString("device"));
          device_count.put(rs.getString("device"), rs.getInt("mount_count"));
=======
    
    try {
      SQLiteConfig config = new SQLiteConfig();
      config.setBusyTimeout("30000");
      Connection conn = DriverManager.getConnection(url);
      Statement stmt = conn.createStatement();
      ResultSet rs = stmt.executeQuery(sql);
      while (rs.next()) {
        device_list.add(rs.getString("device"));
        device_count.put(rs.getString("device"), rs.getInt("mount_count"));
      }

      full_device_list.removeAll(device_list);
      if (full_device_list.size() == 0) {
        // reuse old device, picked the device has smallest mount_count
        device = getDeviceWithMinCount(device_count);
        if (device == "") {
          throw new SQLException();
>>>>>>> 090e56b1
        }

        full_device_list.removeAll(device_list);
        if (full_device_list.size() == 0) {
          // reuse old device, picked the device has smallest mount_count
          device = getDeviceWithMinCount(device_count);
          if (device == "") {
            throw new SQLException();
          }
          count = (Integer) device_count.get(device) + 1;
          sql = "UPDATE devices SET mount_count = " + count + " WHERE device = '" + device + "'\n";
        } else {
          device = full_device_list.get(0);
          count = 1;
          sql = "INSERT OR IGNORE INTO devices(device, mount_count) VALUES('" + device + "', " + count + ")\n";
        }

        System.out.println(sql);

        stmt.executeUpdate(sql);
        conn.close();
        fos.close();
      } catch (SQLException e) {
        System.err.println("getUnusedDevice insert device " + device + "failed: " + e.getMessage());
        System.exit(-1);
      } catch (IOException e) {
        e.printStackTrace();
      } finally {
        try {
          fos.close();
        } catch (IOException e) {
          e.printStackTrace();
        }
      }
    }
    System.out.println("Metastore DB: get unused device, should be " + device + ".");
    return device;
  }

  public void remove() {
    new File(url).delete();
  }

  private String getDeviceWithMinCount(HashMap<String, Integer> device_count_map) {
    String device = "";
    int count = -1;
    for (Map.Entry<String, Integer> entry : device_count_map.entrySet()) {
      if (count == -1 || entry.getValue() < count) {
        device = entry.getKey();
        count = entry.getValue();
      }
    }
    return device;
  }

  public static void main(String[] args) {
    PersistentMemoryMetaHandler pmMetaHandler = new PersistentMemoryMetaHandler("/tmp/");
    String dev;
    /*System.out.println("insert record");
    pmMetaHandler.insertRecord("shuffle_0_1_0", "/dev/dax0.0");
    pmMetaHandler.insertRecord("shuffle_0_2_0", "/dev/dax0.0");
    pmMetaHandler.insertRecord("shuffle_0_3_0", "/dev/dax1.0");
    pmMetaHandler.insertRecord("shuffle_0_4_0", "/dev/dax1.0");
    */
    /*System.out.println("get shuffle device");
    String dev = pmMetaHandler.getShuffleDevice("shuffle_0_85_0");
    System.out.println("shuffle_0_85_0 uses device: " + dev);
    */
    ArrayList<String> device_list = new ArrayList<String>();
    device_list.add("/dev/dax0.0");
    device_list.add("/dev/dax1.0");
    device_list.add("/dev/dax2.0");
    device_list.add("/dev/dax3.0");

    dev = pmMetaHandler.getUnusedDevice(device_list);
    dev = pmMetaHandler.getUnusedDevice(device_list);
    dev = pmMetaHandler.getUnusedDevice(device_list);
    dev = pmMetaHandler.getUnusedDevice(device_list);

    dev = pmMetaHandler.getUnusedDevice(device_list);
    dev = pmMetaHandler.getUnusedDevice(device_list);
    dev = pmMetaHandler.getUnusedDevice(device_list);
    dev = pmMetaHandler.getUnusedDevice(device_list);
  }

}<|MERGE_RESOLUTION|>--- conflicted
+++ resolved
@@ -2,11 +2,8 @@
  
 import java.nio.channels.FileLock;
 import java.sql.Connection;
-<<<<<<< HEAD
-=======
 import org.sqlite.SQLiteConfig;
 import java.sql.DatabaseMetaData;
->>>>>>> 090e56b1
 import java.sql.DriverManager;
 import java.sql.SQLException;
 import java.sql.PreparedStatement;
@@ -71,12 +68,13 @@
 
   public void insertRecord(String shuffleId, String device) {
     String sql = "INSERT OR IGNORE INTO metastore(shuffleId,device) VALUES('" + shuffleId + "','" + device + "')";
-<<<<<<< HEAD
-    synchronized (file) {
-      FileOutputStream fos = null;
-      try {
-        fos = new FileOutputStream(file);
-        FileLock fileLock = fos.getChannel().lock();
+    synchronized (file) {
+      FileOutputStream fos = null;
+      try {
+        fos = new FileOutputStream(file);
+        FileLock fileLock = fos.getChannel().lock();
+        SQLiteConfig config = new SQLiteConfig();
+        config.setBusyTimeout("30000");
         Connection conn = DriverManager.getConnection(url);
         Statement stmt = conn.createStatement();
         stmt.executeUpdate(sql);
@@ -96,19 +94,6 @@
           }
         }
       }
-=======
- 
-    try {
-      SQLiteConfig config = new SQLiteConfig();
-      config.setBusyTimeout("30000");
-      Connection conn = DriverManager.getConnection(url, config.toProperties());
-      Statement stmt = conn.createStatement();
-      stmt.executeUpdate(sql);
-      conn.close();
-    } catch (SQLException e) {
-      System.err.println("insertRecord failed:" + e.getMessage());
-      System.exit(-1);
->>>>>>> 090e56b1
     }
   }
 
@@ -151,38 +136,19 @@
     HashMap<String, Integer> device_count = new HashMap<String, Integer>();
     String device = "";
     int count;
-<<<<<<< HEAD
-    synchronized (file) {
-      FileOutputStream fos = null;
-      try {
-        fos = new FileOutputStream(file);
-        FileLock fileLock = fos.getChannel().lock();
+    synchronized (file) {
+      FileOutputStream fos = null;
+      try {
+        fos = new FileOutputStream(file);
+        FileLock fileLock = fos.getChannel().lock();
+        SQLiteConfig config = new SQLiteConfig();
+        config.setBusyTimeout("30000");
         Connection conn = DriverManager.getConnection(url);
         Statement stmt = conn.createStatement();
         ResultSet rs = stmt.executeQuery(sql);
         while (rs.next()) {
           device_list.add(rs.getString("device"));
           device_count.put(rs.getString("device"), rs.getInt("mount_count"));
-=======
-    
-    try {
-      SQLiteConfig config = new SQLiteConfig();
-      config.setBusyTimeout("30000");
-      Connection conn = DriverManager.getConnection(url);
-      Statement stmt = conn.createStatement();
-      ResultSet rs = stmt.executeQuery(sql);
-      while (rs.next()) {
-        device_list.add(rs.getString("device"));
-        device_count.put(rs.getString("device"), rs.getInt("mount_count"));
-      }
-
-      full_device_list.removeAll(device_list);
-      if (full_device_list.size() == 0) {
-        // reuse old device, picked the device has smallest mount_count
-        device = getDeviceWithMinCount(device_count);
-        if (device == "") {
-          throw new SQLException();
->>>>>>> 090e56b1
         }
 
         full_device_list.removeAll(device_list);
